<Project Sdk="Microsoft.NET.Sdk">

  <PropertyGroup>
    <TargetFramework>netstandard2.0</TargetFramework>
    <AssemblyName>PipServices3.Commons</AssemblyName>
    <RootNamespace>PipServices3.Commons</RootNamespace>
    <ApplicationIcon />
    <Win32Resource />
<<<<<<< HEAD
    <Version>3.0.16</Version>
=======
    <Version>3.0.17</Version>
>>>>>>> 5181bc64
    <Authors>Sergey Seroukhov, Volodymyr Tkachenko, Alex Mazur, Alexey Dvoykin</Authors>
    <Copyright>Conceptual Vision Consulting LLC. 2017-2019</Copyright>
    <Description>Portable abstractions and patterns for Pip.Services in .NET</Description>
    <Company>Conceptual Vision Consulting LLC.</Company>
    <Product>PipServices3.Commons</Product>
    <PackageLicenseExpression>MIT</PackageLicenseExpression>
    <PackageProjectUrl>https://github.com/pip-services3-dotnet/pip-services3-commons-dotnet</PackageProjectUrl>
    <PackageIconUrl>https://raw.githubusercontent.com/pip-services/pip-services/master/design/Icon.png</PackageIconUrl>
    <PackageTags>PipServices V3 microservices toolkit</PackageTags>
    <GeneratePackageOnBuild>true</GeneratePackageOnBuild>
  </PropertyGroup>

  <PropertyGroup Condition="'$(Configuration)|$(Platform)'=='Debug|AnyCPU'">
    <DebugType>full</DebugType>
    <DebugSymbols>true</DebugSymbols>
  </PropertyGroup>

  <ItemGroup>
    <PackageReference Include="Microsoft.CSharp" Version="4.6.0-preview3.19128.7" />
    <PackageReference Include="Newtonsoft.Json" Version="11.0.2" />
  </ItemGroup>
</Project><|MERGE_RESOLUTION|>--- conflicted
+++ resolved
@@ -6,11 +6,7 @@
     <RootNamespace>PipServices3.Commons</RootNamespace>
     <ApplicationIcon />
     <Win32Resource />
-<<<<<<< HEAD
-    <Version>3.0.16</Version>
-=======
     <Version>3.0.17</Version>
->>>>>>> 5181bc64
     <Authors>Sergey Seroukhov, Volodymyr Tkachenko, Alex Mazur, Alexey Dvoykin</Authors>
     <Copyright>Conceptual Vision Consulting LLC. 2017-2019</Copyright>
     <Description>Portable abstractions and patterns for Pip.Services in .NET</Description>
